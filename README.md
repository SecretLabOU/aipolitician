--- conflicted
+++ resolved
@@ -15,75 +15,6 @@
 - **Interactive Chat Interface**: Simple command-line interface for conversing with either political figure
 - **Milvus Vector Database**: Semantic search capabilities for efficient information retrieval
 
-<<<<<<< HEAD
-## 🔗 Pretrained Models
-
-The models are hosted on Hugging Face and can be accessed here:
-
-- [Trump Model (nnat03/trump-mistral-adapter)](https://huggingface.co/nnat03/trump-mistral-adapter)
-- [Biden Model (nnat03/biden-mistral-adapter)](https://huggingface.co/nnat03/biden-mistral-adapter)
-
-These are LoRA adapters designed to be applied to the [Mistral-7B-Instruct-v0.2](https://huggingface.co/mistralai/Mistral-7B-Instruct-v0.2) base model.
-
-## 📋 Prerequisites
-
-### Hardware Requirements
-- CUDA-compatible GPU (8GB+ VRAM recommended)
-- 16GB+ system RAM
-- 20GB+ free disk space
-
-### Software Requirements
-- CUDA Toolkit and drivers (tested with CUDA 12.4)
-- Python 3.10
-- Conda package manager
-- Docker (for database functionality)
-
-## 🛠️ Installation
-
-### 1. Clone the Repository
-```bash
-git clone https://github.com/yourusername/aipolitician.git
-cd aipolitician
-```
-
-### 2. Environment Setup
-This project requires two separate conda environments due to specific version requirements:
-
-#### Training Environment
-```bash
-conda create -n training-env python=3.10
-conda activate training-env
-pip install -r requirements-training.txt
-```
-
-#### Chat Environment
-```bash
-conda create -n chat-env python=3.10
-conda activate chat-env
-pip install -r requirements-chat.txt
-```
-
-### 3. Hugging Face API Setup
-1. Create a [Hugging Face account](https://huggingface.co/join)
-2. Generate an API key from your [settings page](https://huggingface.co/settings/tokens)
-3. Configure environment variables:
-```bash
-cp .env.example .env
-# Edit .env with your Hugging Face API key
-```
-
-### 4. RAG Database Setup (Optional)
-For enhanced factual responses, set up the Milvus vector database:
-
-```bash
-# Create database directories
-mkdir -p /home/natalie/Databases/ai_politician_milvus/data
-mkdir -p /home/natalie/Databases/ai_politician_milvus/etcd
-mkdir -p /home/natalie/Databases/ai_politician_milvus/minio
-
-# Set up Milvus using Docker
-cd db/milvus
-=======
 ## 📁 Project Structure
 
 The project has been organized into a clean, modular structure:
@@ -159,7 +90,6 @@
 
 # Set up Milvus using Docker
 cd src/data/db/milvus
->>>>>>> 345a7e61
 ./setup.sh
 
 # Initialize the database schema
@@ -167,14 +97,6 @@
 ```
 
 ## 💬 Usage
-<<<<<<< HEAD
-
-### Chatting with Trump AI
-```bash
-conda activate chat-env
-python3 chat_trump.py  # Basic mode
-python3 chat_trump.py --rag  # With RAG for factual responses
-=======
 
 ### Chatting with Trump AI
 ```bash
@@ -184,29 +106,21 @@
 
 # Alternatively
 python -m src.models.chat.chat_trump
->>>>>>> 345a7e61
 ```
 
 ### Chatting with Biden AI
 ```bash
-<<<<<<< HEAD
-conda activate chat-env
-python3 chat_biden.py  # Basic mode
-python3 chat_biden.py --rag  # With RAG for factual responses
-=======
 # Using the launcher script
 ./biden_chat.py  # Basic mode
 ./biden_chat.py --rag  # With RAG for factual responses
 
 # Alternatively
 python -m src.models.chat.chat_biden
->>>>>>> 345a7e61
 ```
 
 ### Command-Line Options
 - `--rag`: Enable Retrieval-Augmented Generation for factual accuracy
 - `--max-length INT`: Set maximum response length (default: 512 tokens)
-<<<<<<< HEAD
 
 ### Example Questions
 - "What's your plan for border security?"
@@ -235,7 +149,7 @@
 - Campaign history
 - Personal information
 
-For detailed database documentation, see [db/milvus/README.md](db/milvus/README.md).
+For detailed database documentation, see [src/data/db/milvus/README.md](src/data/db/milvus/README.md).
 
 ## 🔄 Fine-tuning Process
 
@@ -261,68 +175,6 @@
 
 To run your own fine-tuning:
 ```bash
-conda activate training-env
-python training/train_mistral_trump.py
-python training/train_mistral_biden.py
-```
-
-## 📂 Project Structure
-=======
-
-### Example Questions
-- "What's your plan for border security?"
-- "How would you handle trade with China?"
-- "Tell me about your healthcare policy."
-- "What was your position on the Paris Climate Agreement?"
-- "How would you address inflation?"
->>>>>>> 345a7e61
-
-## 🗄️ Vector Database System
-
-The project includes a Retrieval-Augmented Generation (RAG) database system that provides factual information to enhance model responses. This system is built on Milvus, a powerful vector database.
-
-### Database Features
-- **Vector Similarity Search**: Find relevant information using semantic similarity
-- **Schema Flexibility**: Combine structured data with vector embeddings
-- **HNSW Indexing**: High-performance approximate nearest neighbor search
-- **768-Dimensional Embeddings**: Using all-MiniLM-L6-v2 sentence transformer model
-
-### Database Schema
-The political figures collection contains comprehensive information including:
-- Biographical details
-- Policy positions
-- Legislative records
-- Public statements
-- Timeline events
-- Campaign history
-- Personal information
-
-For detailed database documentation, see [src/data/db/milvus/README.md](src/data/db/milvus/README.md).
-
-## 🔄 Fine-tuning Process
-
-The models were fine-tuned using the following datasets:
-
-### Trump Model
-- [Trump interviews dataset](https://huggingface.co/datasets/pookie3000/trump-interviews)
-- [Trump speeches dataset](https://huggingface.co/datasets/bananabot/TrumpSpeeches)
-
-### Biden Model
-- [Biden tweets dataset (2007-2020)](https://www.kaggle.com/datasets/rohanrao/joe-biden-tweets)
-- [Biden 2020 DNC speech dataset](https://www.kaggle.com/datasets/christianlillelund/joe-biden-2020-dnc-speech)
-
-Place datasets in: `/home/natalie/datasets/biden/`
-- joe-biden-tweets.zip
-- joe-biden-2020-dnc-speech.zip
-
-The training process:
-- Used LoRA (Low-Rank Adaptation) for parameter-efficient fine-tuning
-- Applied 4-bit quantization for memory efficiency
-- Fine-tuned for 3 epochs with a cosine learning rate schedule
-- Used a special instruction format to guide stylistic emulation
-
-To run your own fine-tuning:
-```bash
 # Activate your virtual environment
 source .venv/bin/activate  # On Windows: .venv\Scripts\activate
 
@@ -330,30 +182,6 @@
 python -m src.models.training.train_mistral_trump
 python -m src.models.training.train_mistral_biden
 ```
-<<<<<<< HEAD
-.
-├── .env                      # Environment variables
-├── .env.example              # Example environment file
-├── requirements-training.txt # Training environment dependencies
-├── requirements-chat.txt     # Chat environment dependencies
-├── chat_biden.py             # Biden chat interface
-├── chat_trump.py             # Trump chat interface
-├── db/                       # Database RAG system
-│   ├── milvus/               # Milvus vector database
-│   │   ├── scripts/          # Database initialization and search scripts
-│   │   ├── docker-compose.yml # Docker configuration
-│   │   ├── setup.sh          # Database setup script
-│   │   └── cleanup.sh        # Database cleanup script
-├── test/                     # Test scripts
-│   ├── test_biden_model.py   # Test Biden model loading
-│   ├── test_db.py            # Test database functionality
-│   └── test_trump_model.py   # Test Trump model loading
-└── training/                 # Training code
-    ├── train_mistral_biden.py
-    └── train_mistral_trump.py
-```
-=======
->>>>>>> 345a7e61
 
 ## 🚧 Troubleshooting
 
@@ -371,25 +199,14 @@
 - **Solutions**:
   - Ensure Docker is running
   - Check if Milvus container is active: `docker ps | grep milvus`
-<<<<<<< HEAD
-  - Restart the database: `./db/milvus/setup.sh`
-=======
   - Restart the database: `./src/data/db/milvus/setup.sh`
->>>>>>> 345a7e61
 
 #### 3. Environment Conflicts
 - **Symptom**: Import errors or version conflicts
 - **Solutions**:
-<<<<<<< HEAD
-  - Make sure you're in the correct conda environment
-  - Ensure you used the right requirements file
-  - For training issues, use `python` command
-  - For chat issues, use `python3` command
-=======
   - Make sure you're in the correct virtual environment
   - Ensure you installed the package with the right extras
   - Try reinstalling with `pip install -e ".[scraper,training,chat]"`
->>>>>>> 345a7e61
 
 #### 4. Out-of-Memory Errors During Training
 - **Symptom**: CUDA out-of-memory errors during training
